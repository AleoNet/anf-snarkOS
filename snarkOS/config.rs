use crate::{
    cli::CLI,
    parameters::{flag, option, types::*},
};
use snarkos_errors::node::CliError;
use snarkos_network::bootnodes::*;
use std::path::PathBuf;

use clap::ArgMatches;
use serde::Serialize;

/// Represents all configuration options for a node.
#[derive(Clone, Debug, Serialize)]
pub struct Config {
    // Flags
    pub network: String,
    pub jsonrpc: bool,
    pub is_bootnode: bool,
    pub is_miner: bool,
    pub quiet: bool,
    // Options
    pub ip: String,
    pub port: u16,
    pub path: String,
    pub rpc_port: u16,
    pub bootnodes: Vec<String>,
    pub miner_address: String,
    pub mempool_interval: u8,
    pub min_peers: u16,
    pub max_peers: u16,

    pub pk_path: PathBuf,
    pub vk_path: PathBuf,

    //Subcommand
    subcommand: Option<String>,
}

impl Default for Config {
    fn default() -> Self {
        Self {
            // Flags
            network: "mainnet".into(),
            jsonrpc: true,
            is_bootnode: false,
            is_miner: true,
            quiet: false,
            // Options
            ip: "0.0.0.0".into(),
            port: 4130,
            path: "storage_db".into(),
            rpc_port: 3030,
            bootnodes: MAINNET_BOOTNODES
                .iter()
                .map(|node| (*node).to_string())
                .collect::<Vec<String>>(),
            miner_address: "90c0290b0913f0679ae6b27dde990a22863e14bced9125da7f446e5e953af900".into(),
            subcommand: None,
            mempool_interval: 5,
            min_peers: 2,
            max_peers: 20,
            pk_path: PathBuf::from("./proving.key"),
            vk_path: PathBuf::from("./verifying.key"),
        }
    }
}

impl Config {
    fn parse(&mut self, arguments: &ArgMatches, options: &[&str]) {
        options.iter().for_each(|option| match *option {
            // Flags
            "network" => self.network(arguments.is_present(option)),
            "no-jsonrpc" => self.no_jsonrpc(arguments.is_present(option)),
            "is-bootnode" => self.is_bootnode(arguments.is_present(option)),
            "is-miner" => self.is_miner(arguments.is_present(option)),
            "quiet" => self.quiet(arguments.is_present(option)),
            // Options
            "ip" => self.ip(arguments.value_of(option)),
            "port" => self.port(clap::value_t!(arguments.value_of(*option), u16).ok()),
            "path" => self.path(arguments.value_of(option)),
            "rpc-port" => self.rpc_port(clap::value_t!(arguments.value_of(*option), u16).ok()),
            "miner-address" => self.miner_address(arguments.value_of(option)),
            "connect" => self.connect(arguments.value_of(option)),
<<<<<<< HEAD
            "mempool_interval" => self.mempool_interval(clap::value_t!(arguments.value_of(*option), u8).ok()),
            "min_peers" => self.min_peers(clap::value_t!(arguments.value_of(*option), u16).ok()),
            "max_peers" => self.max_peers(clap::value_t!(arguments.value_of(*option), u16).ok()),
            "proving_key" => self.pk_path(clap::value_t!(arguments.value_of(*option), PathBuf).ok()),
            "verifying_key" => self.vk_path(clap::value_t!(arguments.value_of(*option), PathBuf).ok()),
=======
            "mempool-interval" => self.mempool_interval(clap::value_t!(arguments.value_of(*option), u8).ok()),
            "min-peers" => self.min_peers(clap::value_t!(arguments.value_of(*option), u16).ok()),
            "max-peers" => self.max_peers(clap::value_t!(arguments.value_of(*option), u16).ok()),
>>>>>>> d886b733
            _ => (),
        });
    }

    /// Sets `network` to the specified network, overriding its previous state.
    fn network(&mut self, argument: bool) {
        match argument {
            true => {
                self.path = "./skeleton_db_testnet".into();
                self.port = 18080;
                self.bootnodes = TESTNET_BOOTNODES
                    .iter()
                    .map(|node| (*node).to_string())
                    .collect::<Vec<String>>();
                self.network = "testnet".into();
            }
            false => self.network = "mainnet".into(),
        };
    }

    fn no_jsonrpc(&mut self, argument: bool) {
        match argument {
            true => self.jsonrpc = false,
            false => self.jsonrpc = true,
        };
    }

    fn is_bootnode(&mut self, argument: bool) {
        self.is_bootnode = argument;
        if argument {
            self.bootnodes = vec![];
        }
    }

    fn is_miner(&mut self, argument: bool) {
        self.is_miner = argument;
    }

    fn quiet(&mut self, argument: bool) {
        self.quiet = argument;
    }

    fn ip(&mut self, argument: Option<&str>) {
        if let Some(ip) = argument {
            self.ip = ip.to_string();
        }
    }

    fn port(&mut self, argument: Option<u16>) {
        if let Some(port) = argument {
            self.port = port;
        }
    }

    fn path(&mut self, argument: Option<&str>) {
        match argument {
            Some(path) => self.path = path.into(),
            _ => (),
        };
    }

    fn rpc_port(&mut self, argument: Option<u16>) {
        if let Some(rpc_port) = argument {
            self.rpc_port = rpc_port;
        }
    }

    fn connect(&mut self, argument: Option<&str>) {
        if let Some(bootnode) = argument {
            self.bootnodes = vec![bootnode.to_string()];
        }
    }

    fn miner_address(&mut self, argument: Option<&str>) {
        if let Some(miner_address) = argument {
            self.miner_address = miner_address.to_string();
        }
    }

    fn mempool_interval(&mut self, argument: Option<u8>) {
        if let Some(interval) = argument {
            self.mempool_interval = interval
        }
    }

    fn min_peers(&mut self, argument: Option<u16>) {
        if let Some(num_peers) = argument {
            self.min_peers = num_peers;
        }
    }

    fn max_peers(&mut self, argument: Option<u16>) {
        if let Some(num_peers) = argument {
            self.max_peers = num_peers;
        }
    }

    fn pk_path(&mut self, argument: Option<PathBuf>) {
        if let Some(path) = argument {
            self.pk_path = path;
        }
    }

    fn vk_path(&mut self, argument: Option<PathBuf>) {
        if let Some(path) = argument {
            self.vk_path = path;
        }
    }
}

/// Parses command line arguments into node configuration parameters.
pub struct ConfigCli;

impl CLI for ConfigCli {
    type Config = Config;

    const ABOUT: AboutType = "Start a skeleton blockchain miner (include -h for more options)";
    const FLAGS: &'static [FlagType] = &[
        flag::NETWORK,
        flag::NO_JSONRPC,
        flag::IS_BOOTNODE,
        flag::IS_MINER,
        flag::QUIET,
    ];
    const NAME: NameType = "snarkos-node";
    const OPTIONS: &'static [OptionType] = &[
        option::IP,
        option::PORT,
        option::PATH,
        option::RPC_PORT,
        option::CONNECT,
        option::MINER_ADDRESS,
        option::MEMPOOL_INTERVAL,
        option::MIN_PEERS,
        option::MAX_PEERS,
    ];
    const SUBCOMMANDS: &'static [SubCommandType] = &[];

    /// Handle all CLI arguments and flags for skeleton node
    fn parse(arguments: &ArgMatches) -> Result<Self::Config, CliError> {
        let mut config = Config::default();
        config.parse(arguments, &[
            "network",
            "no-jsonrpc",
            "is-bootnode",
            "is-miner",
            "quiet",
            "ip",
            "port",
            "path",
            "rpc-port",
            "connect",
            "miner-address",
            "mempool-interval",
            "min-peers",
            "max-peers",
        ]);

        Ok(config)
    }
}<|MERGE_RESOLUTION|>--- conflicted
+++ resolved
@@ -81,17 +81,11 @@
             "rpc-port" => self.rpc_port(clap::value_t!(arguments.value_of(*option), u16).ok()),
             "miner-address" => self.miner_address(arguments.value_of(option)),
             "connect" => self.connect(arguments.value_of(option)),
-<<<<<<< HEAD
             "mempool_interval" => self.mempool_interval(clap::value_t!(arguments.value_of(*option), u8).ok()),
             "min_peers" => self.min_peers(clap::value_t!(arguments.value_of(*option), u16).ok()),
             "max_peers" => self.max_peers(clap::value_t!(arguments.value_of(*option), u16).ok()),
             "proving_key" => self.pk_path(clap::value_t!(arguments.value_of(*option), PathBuf).ok()),
             "verifying_key" => self.vk_path(clap::value_t!(arguments.value_of(*option), PathBuf).ok()),
-=======
-            "mempool-interval" => self.mempool_interval(clap::value_t!(arguments.value_of(*option), u8).ok()),
-            "min-peers" => self.min_peers(clap::value_t!(arguments.value_of(*option), u16).ok()),
-            "max-peers" => self.max_peers(clap::value_t!(arguments.value_of(*option), u16).ok()),
->>>>>>> d886b733
             _ => (),
         });
     }
