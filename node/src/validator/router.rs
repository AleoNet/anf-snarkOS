--- conflicted
+++ resolved
@@ -235,22 +235,18 @@
     /// Propagates the unconfirmed solution to all connected validators.
     async fn unconfirmed_solution(
         &self,
-        _peer_ip: SocketAddr,
-        _serialized: UnconfirmedSolution<N>,
-        _solution: ProverSolution<N>,
+        peer_ip: SocketAddr,
+        serialized: UnconfirmedSolution<N>,
+        solution: ProverSolution<N>,
     ) -> bool {
-<<<<<<< HEAD
-=======
-        // TODO (howardwu) - Attention, this is being disabled temporarily until transmission storage is updated.
->>>>>>> 279164a3
-        // // Add the unconfirmed solution to the memory pool.
-        // if let Err(error) = self.consensus.add_unconfirmed_solution(solution).await {
-        //     trace!("[UnconfirmedSolution] {error}");
-        //     return true; // Maintain the connection.
-        // }
-        // let message = Message::UnconfirmedSolution(serialized);
-        // // Propagate the "UnconfirmedSolution" to the connected validators.
-        // self.propagate_to_validators(message, &[peer_ip]);
+        // Add the unconfirmed solution to the memory pool.
+        if let Err(error) = self.consensus.add_unconfirmed_solution(solution).await {
+            trace!("[UnconfirmedSolution] {error}");
+            return true; // Maintain the connection.
+        }
+        let message = Message::UnconfirmedSolution(serialized);
+        // Propagate the "UnconfirmedSolution" to the connected validators.
+        self.propagate_to_validators(message, &[peer_ip]);
         true
     }
 
