--- conflicted
+++ resolved
@@ -196,7 +196,6 @@
             .and(with(ledger_sender.clone()))
             .and_then(Self::transaction_broadcast);
 
-<<<<<<< HEAD
         // GET /testnet3/program/{id}
         let get_program = warp::get()
             .and(warp::path!("testnet3" / "program" / ..))
@@ -205,10 +204,7 @@
             .and(with(ledger.clone()))
             .and_then(Self::get_program);
 
-        // POST /testnet3/deploy
-=======
         // POST /testnet3/program/deploy
->>>>>>> 1c12cf88
         let deploy_program = warp::post()
             .and(warp::path!("testnet3" / "program" / "deploy"))
             .and(warp::body::content_length_limit(10 * 1024 * 1024))
